--- conflicted
+++ resolved
@@ -1,25 +1,18 @@
 from tspdata import TSPData
 from sys import argv
-from mip.model import Model, xsum
+from mip.model import Model
 from mip.constants import *
+from matplotlib.pyplot import plot
 
 if len(argv) <= 1:
     print('enter instance name.')
     exit(1)
-
+    
 inst = TSPData(argv[1])
 n = inst.n
 d = inst.d
 print('solving TSP with {} cities'.format(inst.n))
 
-<<<<<<< HEAD
-model = Model(solver_name=GUROBI)
-
-# binary variables indicating if arc (i,j) is used on the route or not
-x = [[model.add_var(name='x({},{})'.format(i, j), type=BINARY)
-      for j in range(n)]
-     for i in range(n)]
-=======
 model = Model()
 
 # binary variables indicating if arc (i,j) is used on the route or not
@@ -27,50 +20,45 @@
            type=BINARY) 
              for j in range(n) ] 
                for i in range(n) ]
->>>>>>> ac1d2d6d
 
 # continuous variable to prevent subtours: each
 # city will have a different "identifier" in the planned route
-y = [model.add_var(name='y({})'.format(i), lb=0.0, ub=n)
-     for i in range(n)]
+y = [ model.add_var(
+       name='y({})'.format(i),
+       lb=0.0,
+       ub=n) 
+         for i in range(n) ]
 
 # objective funtion: minimize the distance
-model += xsum(d[i][j] * x[i][j]
-              for j in range(n) for i in range(n))
+model += sum( d[i][j]*x[i][j]
+                for j in range(n) for i in range(n) )
 
 # constraint : enter each city coming from another city
 for i in range(n):
-    model += xsum(x[j][i] for j in range(n) if j != i) == 1, 'enter({})'.format(i)
-
+    model += sum( x[j][i] for j in range(n) if j != i ) == 1, 'enter({})'.format(i)
+    
 # constraint : leave each city coming from another city
 for i in range(n):
-    model += xsum(x[i][j] for j in range(n) if j != i) == 1, 'leave({})'.format(i)
-
+    model += sum( x[i][j] for j in range(n) if j != i ) == 1, 'leave({})'.format(i)
+    
 # subtour elimination
 for i in range(0, n):
     for j in range(0, n):
-        if i == j or i == 0 or j == 0:
+        if i==j or i==0 or j==0:
             continue
-<<<<<<< HEAD
-        expr = y[i] - (n + 1) * x[i][j] >= -n + y[j]
-        model += expr, 'noSub({},{})'.format(i, j)
-
-model.optimize(maxSeconds=10)
-# model.write('tsp.lp')
-=======
         model += \
             y[i]  - (n+1)*x[i][j] >=  y[j] -n, 'noSub({},{})'.format(i,j)
                  
     
 model.optimize( maxSeconds=10 )
 #model.write('tsp.lp')
->>>>>>> ac1d2d6d
 
 print('best route found has length {}'.format(model.get_objective_value()))
 
 for i in range(n):
     for j in range(n):
         if x[i][j].x >= 0.98:
-            print('arc ({},{})'.format(i, j))
+            print('arc ({},{})'.format(i,j))
 
-print('finished')+print('finished')        
+    
