--- conflicted
+++ resolved
@@ -6,11 +6,7 @@
 name = "mip"
 description = "Python tools for Modeling and Solving Mixed-Integer Linear Programs (MIPs)"
 readme = "README.md"
-<<<<<<< HEAD
-requires-python = ">=3.7,<3.14"
-=======
 requires-python = ">=3.7"
->>>>>>> 45f60c0a
 license = {file = "LICENSE"}
 authors = [
     {name="Tulio A.M. Toffolo", email="tulio@toffolo.com.br"},
